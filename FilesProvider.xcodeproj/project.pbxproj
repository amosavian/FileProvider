// !$*UTF8*$!
{
	archiveVersion = 1;
	classes = {
	};
	objectVersion = 46;
	objects = {

/* Begin PBXBuildFile section */
		7902C0861D61B56D00564440 /* RemoteSession.swift in Sources */ = {isa = PBXBuildFile; fileRef = 7902C0851D61B56D00564440 /* RemoteSession.swift */; };
		7902C0871D61B67100564440 /* RemoteSession.swift in Sources */ = {isa = PBXBuildFile; fileRef = 7902C0851D61B56D00564440 /* RemoteSession.swift */; };
		7902C0881D61B67100564440 /* RemoteSession.swift in Sources */ = {isa = PBXBuildFile; fileRef = 7902C0851D61B56D00564440 /* RemoteSession.swift */; };
		791950F51DE58A5400B4426E /* libxml2.tbd in Frameworks */ = {isa = PBXBuildFile; fileRef = 791950F41DE58A5400B4426E /* libxml2.tbd */; };
		7924B1961D89DAE000589DB7 /* Document.swift in Sources */ = {isa = PBXBuildFile; fileRef = 7924B18D1D89DAE000589DB7 /* Document.swift */; };
		7924B1971D89DAE000589DB7 /* Document.swift in Sources */ = {isa = PBXBuildFile; fileRef = 7924B18D1D89DAE000589DB7 /* Document.swift */; };
		7924B1981D89DAE000589DB7 /* Document.swift in Sources */ = {isa = PBXBuildFile; fileRef = 7924B18D1D89DAE000589DB7 /* Document.swift */; };
		7924B1991D89DAE000589DB7 /* Element.swift in Sources */ = {isa = PBXBuildFile; fileRef = 7924B18E1D89DAE000589DB7 /* Element.swift */; };
		7924B19A1D89DAE000589DB7 /* Element.swift in Sources */ = {isa = PBXBuildFile; fileRef = 7924B18E1D89DAE000589DB7 /* Element.swift */; };
		7924B19B1D89DAE000589DB7 /* Element.swift in Sources */ = {isa = PBXBuildFile; fileRef = 7924B18E1D89DAE000589DB7 /* Element.swift */; };
		7924B19C1D89DAE000589DB7 /* Error.swift in Sources */ = {isa = PBXBuildFile; fileRef = 7924B18F1D89DAE000589DB7 /* Error.swift */; };
		7924B19D1D89DAE000589DB7 /* Error.swift in Sources */ = {isa = PBXBuildFile; fileRef = 7924B18F1D89DAE000589DB7 /* Error.swift */; };
		7924B19E1D89DAE000589DB7 /* Error.swift in Sources */ = {isa = PBXBuildFile; fileRef = 7924B18F1D89DAE000589DB7 /* Error.swift */; };
		7924B1A21D89DAE000589DB7 /* Options.swift in Sources */ = {isa = PBXBuildFile; fileRef = 7924B1911D89DAE000589DB7 /* Options.swift */; };
		7924B1A31D89DAE000589DB7 /* Options.swift in Sources */ = {isa = PBXBuildFile; fileRef = 7924B1911D89DAE000589DB7 /* Options.swift */; };
		7924B1A41D89DAE000589DB7 /* Options.swift in Sources */ = {isa = PBXBuildFile; fileRef = 7924B1911D89DAE000589DB7 /* Options.swift */; };
		7924B1A51D89DAE000589DB7 /* Parser.swift in Sources */ = {isa = PBXBuildFile; fileRef = 7924B1921D89DAE000589DB7 /* Parser.swift */; };
		7924B1A61D89DAE000589DB7 /* Parser.swift in Sources */ = {isa = PBXBuildFile; fileRef = 7924B1921D89DAE000589DB7 /* Parser.swift */; };
		7924B1A71D89DAE000589DB7 /* Parser.swift in Sources */ = {isa = PBXBuildFile; fileRef = 7924B1921D89DAE000589DB7 /* Parser.swift */; };
		7924B1AD1D89F7D800589DB7 /* SMBClient.swift in Sources */ = {isa = PBXBuildFile; fileRef = 799396971D48C02300086753 /* SMBClient.swift */; };
		7924B1AE1D89F7D900589DB7 /* SMBClient.swift in Sources */ = {isa = PBXBuildFile; fileRef = 799396971D48C02300086753 /* SMBClient.swift */; };
		7924B1B01D89F7DE00589DB7 /* FPSStreamTask.swift in Sources */ = {isa = PBXBuildFile; fileRef = 7924B1A81D89F79200589DB7 /* FPSStreamTask.swift */; };
		7924B1B11D89F7DF00589DB7 /* FPSStreamTask.swift in Sources */ = {isa = PBXBuildFile; fileRef = 7924B1A81D89F79200589DB7 /* FPSStreamTask.swift */; };
		7924B1B21D89FCDA00589DB7 /* FPSStreamTask.swift in Sources */ = {isa = PBXBuildFile; fileRef = 7924B1A81D89F79200589DB7 /* FPSStreamTask.swift */; };
		7924B1B31D89FD6400589DB7 /* SMBClient.swift in Sources */ = {isa = PBXBuildFile; fileRef = 799396971D48C02300086753 /* SMBClient.swift */; };
		792572411DF23BDA006A1526 /* LocalHelper.swift in Sources */ = {isa = PBXBuildFile; fileRef = 792572401DF23BDA006A1526 /* LocalHelper.swift */; };
		792572421DF23BDA006A1526 /* LocalHelper.swift in Sources */ = {isa = PBXBuildFile; fileRef = 792572401DF23BDA006A1526 /* LocalHelper.swift */; };
		792572431DF23BDA006A1526 /* LocalHelper.swift in Sources */ = {isa = PBXBuildFile; fileRef = 792572401DF23BDA006A1526 /* LocalHelper.swift */; };
		7936BC121E880F5700A6C81C /* FTPFileProvider.swift in Sources */ = {isa = PBXBuildFile; fileRef = 7936BC111E880F5700A6C81C /* FTPFileProvider.swift */; };
		7936BC131E880F5700A6C81C /* FTPFileProvider.swift in Sources */ = {isa = PBXBuildFile; fileRef = 7936BC111E880F5700A6C81C /* FTPFileProvider.swift */; };
		7936BC141E880F5700A6C81C /* FTPFileProvider.swift in Sources */ = {isa = PBXBuildFile; fileRef = 7936BC111E880F5700A6C81C /* FTPFileProvider.swift */; };
		793CCE2A1F4B8C5C00BC8288 /* FoundationExtensions.swift in Sources */ = {isa = PBXBuildFile; fileRef = 793CCE291F4B8C5C00BC8288 /* FoundationExtensions.swift */; };
		793CCE2B1F4B8C5C00BC8288 /* FoundationExtensions.swift in Sources */ = {isa = PBXBuildFile; fileRef = 793CCE291F4B8C5C00BC8288 /* FoundationExtensions.swift */; };
		793CCE2C1F4B8C5C00BC8288 /* FoundationExtensions.swift in Sources */ = {isa = PBXBuildFile; fileRef = 793CCE291F4B8C5C00BC8288 /* FoundationExtensions.swift */; };
		793CCE2E1F4B8C7B00BC8288 /* HashMAC.swift in Sources */ = {isa = PBXBuildFile; fileRef = 793CCE2D1F4B8C7B00BC8288 /* HashMAC.swift */; };
		793CCE2F1F4B8C7B00BC8288 /* HashMAC.swift in Sources */ = {isa = PBXBuildFile; fileRef = 793CCE2D1F4B8C7B00BC8288 /* HashMAC.swift */; };
		793CCE301F4B8C7B00BC8288 /* HashMAC.swift in Sources */ = {isa = PBXBuildFile; fileRef = 793CCE2D1F4B8C7B00BC8288 /* HashMAC.swift */; };
		79480FF61E3ABDD0007E7275 /* CloudFileProvider.swift in Sources */ = {isa = PBXBuildFile; fileRef = 79480FF51E3ABDD0007E7275 /* CloudFileProvider.swift */; };
		79480FF71E3ABDD0007E7275 /* CloudFileProvider.swift in Sources */ = {isa = PBXBuildFile; fileRef = 79480FF51E3ABDD0007E7275 /* CloudFileProvider.swift */; };
		79480FF81E3ABDD0007E7275 /* CloudFileProvider.swift in Sources */ = {isa = PBXBuildFile; fileRef = 79480FF51E3ABDD0007E7275 /* CloudFileProvider.swift */; };
		794C21FE1D58912A00EC49B8 /* DropboxHelper.swift in Sources */ = {isa = PBXBuildFile; fileRef = 794C21FD1D58912A00EC49B8 /* DropboxHelper.swift */; };
		794C21FF1D58912A00EC49B8 /* DropboxHelper.swift in Sources */ = {isa = PBXBuildFile; fileRef = 794C21FD1D58912A00EC49B8 /* DropboxHelper.swift */; };
		794C22001D58912A00EC49B8 /* DropboxHelper.swift in Sources */ = {isa = PBXBuildFile; fileRef = 794C21FD1D58912A00EC49B8 /* DropboxHelper.swift */; };
		794C220A1D5893F800EC49B8 /* SMB2Notification.swift in Sources */ = {isa = PBXBuildFile; fileRef = 794C22091D5893F800EC49B8 /* SMB2Notification.swift */; };
		794C220B1D5893F800EC49B8 /* SMB2Notification.swift in Sources */ = {isa = PBXBuildFile; fileRef = 794C22091D5893F800EC49B8 /* SMB2Notification.swift */; };
		794C220C1D5893F800EC49B8 /* SMB2Notification.swift in Sources */ = {isa = PBXBuildFile; fileRef = 794C22091D5893F800EC49B8 /* SMB2Notification.swift */; };
		794C220E1D591A4B00EC49B8 /* SMB2QueryTypes.swift in Sources */ = {isa = PBXBuildFile; fileRef = 794C220D1D591A4B00EC49B8 /* SMB2QueryTypes.swift */; };
		794C220F1D591A4B00EC49B8 /* SMB2QueryTypes.swift in Sources */ = {isa = PBXBuildFile; fileRef = 794C220D1D591A4B00EC49B8 /* SMB2QueryTypes.swift */; };
		794C22101D591A4B00EC49B8 /* SMB2QueryTypes.swift in Sources */ = {isa = PBXBuildFile; fileRef = 794C220D1D591A4B00EC49B8 /* SMB2QueryTypes.swift */; };
		7958155A1F478ED9003344DD /* HTTPFileProvider.swift in Sources */ = {isa = PBXBuildFile; fileRef = 795815591F478ED9003344DD /* HTTPFileProvider.swift */; };
		7958155B1F478ED9003344DD /* HTTPFileProvider.swift in Sources */ = {isa = PBXBuildFile; fileRef = 795815591F478ED9003344DD /* HTTPFileProvider.swift */; };
		7958155C1F478ED9003344DD /* HTTPFileProvider.swift in Sources */ = {isa = PBXBuildFile; fileRef = 795815591F478ED9003344DD /* HTTPFileProvider.swift */; };
		798654331E8874BC002FA550 /* FTPHelper.swift in Sources */ = {isa = PBXBuildFile; fileRef = 798654321E8874BC002FA550 /* FTPHelper.swift */; };
		799396AA1D48C02300086753 /* DropboxFileProvider.swift in Sources */ = {isa = PBXBuildFile; fileRef = 799396931D48C02300086753 /* DropboxFileProvider.swift */; };
		799396AB1D48C02300086753 /* DropboxFileProvider.swift in Sources */ = {isa = PBXBuildFile; fileRef = 799396931D48C02300086753 /* DropboxFileProvider.swift */; };
		799396AC1D48C02300086753 /* DropboxFileProvider.swift in Sources */ = {isa = PBXBuildFile; fileRef = 799396931D48C02300086753 /* DropboxFileProvider.swift */; };
		799396B01D48C02300086753 /* FileProvider.swift in Sources */ = {isa = PBXBuildFile; fileRef = 799396951D48C02300086753 /* FileProvider.swift */; };
		799396B11D48C02300086753 /* FileProvider.swift in Sources */ = {isa = PBXBuildFile; fileRef = 799396951D48C02300086753 /* FileProvider.swift */; };
		799396B21D48C02300086753 /* FileProvider.swift in Sources */ = {isa = PBXBuildFile; fileRef = 799396951D48C02300086753 /* FileProvider.swift */; };
		799396B31D48C02300086753 /* LocalFileProvider.swift in Sources */ = {isa = PBXBuildFile; fileRef = 799396961D48C02300086753 /* LocalFileProvider.swift */; };
		799396B41D48C02300086753 /* LocalFileProvider.swift in Sources */ = {isa = PBXBuildFile; fileRef = 799396961D48C02300086753 /* LocalFileProvider.swift */; };
		799396B51D48C02300086753 /* LocalFileProvider.swift in Sources */ = {isa = PBXBuildFile; fileRef = 799396961D48C02300086753 /* LocalFileProvider.swift */; };
		799396B91D48C02300086753 /* SMBFileProvider.swift in Sources */ = {isa = PBXBuildFile; fileRef = 799396981D48C02300086753 /* SMBFileProvider.swift */; };
		799396BA1D48C02300086753 /* SMBFileProvider.swift in Sources */ = {isa = PBXBuildFile; fileRef = 799396981D48C02300086753 /* SMBFileProvider.swift */; };
		799396BB1D48C02300086753 /* SMBFileProvider.swift in Sources */ = {isa = PBXBuildFile; fileRef = 799396981D48C02300086753 /* SMBFileProvider.swift */; };
		799396BC1D48C02300086753 /* CIFSTypes.swift in Sources */ = {isa = PBXBuildFile; fileRef = 7993969A1D48C02300086753 /* CIFSTypes.swift */; };
		799396BD1D48C02300086753 /* CIFSTypes.swift in Sources */ = {isa = PBXBuildFile; fileRef = 7993969A1D48C02300086753 /* CIFSTypes.swift */; };
		799396BE1D48C02300086753 /* CIFSTypes.swift in Sources */ = {isa = PBXBuildFile; fileRef = 7993969A1D48C02300086753 /* CIFSTypes.swift */; };
		799396BF1D48C02300086753 /* SMB2DataTypes.swift in Sources */ = {isa = PBXBuildFile; fileRef = 7993969B1D48C02300086753 /* SMB2DataTypes.swift */; };
		799396C01D48C02300086753 /* SMB2DataTypes.swift in Sources */ = {isa = PBXBuildFile; fileRef = 7993969B1D48C02300086753 /* SMB2DataTypes.swift */; };
		799396C11D48C02300086753 /* SMB2DataTypes.swift in Sources */ = {isa = PBXBuildFile; fileRef = 7993969B1D48C02300086753 /* SMB2DataTypes.swift */; };
		799396C21D48C02300086753 /* SMB2FileHandle.swift in Sources */ = {isa = PBXBuildFile; fileRef = 7993969C1D48C02300086753 /* SMB2FileHandle.swift */; };
		799396C31D48C02300086753 /* SMB2FileHandle.swift in Sources */ = {isa = PBXBuildFile; fileRef = 7993969C1D48C02300086753 /* SMB2FileHandle.swift */; };
		799396C41D48C02300086753 /* SMB2FileHandle.swift in Sources */ = {isa = PBXBuildFile; fileRef = 7993969C1D48C02300086753 /* SMB2FileHandle.swift */; };
		799396C51D48C02300086753 /* SMB2FileOperation.swift in Sources */ = {isa = PBXBuildFile; fileRef = 7993969D1D48C02300086753 /* SMB2FileOperation.swift */; };
		799396C61D48C02300086753 /* SMB2FileOperation.swift in Sources */ = {isa = PBXBuildFile; fileRef = 7993969D1D48C02300086753 /* SMB2FileOperation.swift */; };
		799396C71D48C02300086753 /* SMB2FileOperation.swift in Sources */ = {isa = PBXBuildFile; fileRef = 7993969D1D48C02300086753 /* SMB2FileOperation.swift */; };
		799396C81D48C02300086753 /* SMB2IOCtl.swift in Sources */ = {isa = PBXBuildFile; fileRef = 7993969E1D48C02300086753 /* SMB2IOCtl.swift */; };
		799396C91D48C02300086753 /* SMB2IOCtl.swift in Sources */ = {isa = PBXBuildFile; fileRef = 7993969E1D48C02300086753 /* SMB2IOCtl.swift */; };
		799396CA1D48C02300086753 /* SMB2IOCtl.swift in Sources */ = {isa = PBXBuildFile; fileRef = 7993969E1D48C02300086753 /* SMB2IOCtl.swift */; };
		799396CB1D48C02300086753 /* SMB2Query.swift in Sources */ = {isa = PBXBuildFile; fileRef = 7993969F1D48C02300086753 /* SMB2Query.swift */; };
		799396CC1D48C02300086753 /* SMB2Query.swift in Sources */ = {isa = PBXBuildFile; fileRef = 7993969F1D48C02300086753 /* SMB2Query.swift */; };
		799396CD1D48C02300086753 /* SMB2Query.swift in Sources */ = {isa = PBXBuildFile; fileRef = 7993969F1D48C02300086753 /* SMB2Query.swift */; };
		799396CE1D48C02300086753 /* SMB2Session.swift in Sources */ = {isa = PBXBuildFile; fileRef = 799396A01D48C02300086753 /* SMB2Session.swift */; };
		799396CF1D48C02300086753 /* SMB2Session.swift in Sources */ = {isa = PBXBuildFile; fileRef = 799396A01D48C02300086753 /* SMB2Session.swift */; };
		799396D01D48C02300086753 /* SMB2Session.swift in Sources */ = {isa = PBXBuildFile; fileRef = 799396A01D48C02300086753 /* SMB2Session.swift */; };
		799396D11D48C02300086753 /* SMB2SetInfo.swift in Sources */ = {isa = PBXBuildFile; fileRef = 799396A11D48C02300086753 /* SMB2SetInfo.swift */; };
		799396D21D48C02300086753 /* SMB2SetInfo.swift in Sources */ = {isa = PBXBuildFile; fileRef = 799396A11D48C02300086753 /* SMB2SetInfo.swift */; };
		799396D31D48C02300086753 /* SMB2SetInfo.swift in Sources */ = {isa = PBXBuildFile; fileRef = 799396A11D48C02300086753 /* SMB2SetInfo.swift */; };
		799396D41D48C02300086753 /* SMB2Tree.swift in Sources */ = {isa = PBXBuildFile; fileRef = 799396A21D48C02300086753 /* SMB2Tree.swift */; };
		799396D51D48C02300086753 /* SMB2Tree.swift in Sources */ = {isa = PBXBuildFile; fileRef = 799396A21D48C02300086753 /* SMB2Tree.swift */; };
		799396D61D48C02300086753 /* SMB2Tree.swift in Sources */ = {isa = PBXBuildFile; fileRef = 799396A21D48C02300086753 /* SMB2Tree.swift */; };
		799396D71D48C02300086753 /* SMB2Types.swift in Sources */ = {isa = PBXBuildFile; fileRef = 799396A31D48C02300086753 /* SMB2Types.swift */; };
		799396D81D48C02300086753 /* SMB2Types.swift in Sources */ = {isa = PBXBuildFile; fileRef = 799396A31D48C02300086753 /* SMB2Types.swift */; };
		799396D91D48C02300086753 /* SMB2Types.swift in Sources */ = {isa = PBXBuildFile; fileRef = 799396A31D48C02300086753 /* SMB2Types.swift */; };
		799396DA1D48C02300086753 /* SMBErrorType.swift in Sources */ = {isa = PBXBuildFile; fileRef = 799396A41D48C02300086753 /* SMBErrorType.swift */; };
		799396DB1D48C02300086753 /* SMBErrorType.swift in Sources */ = {isa = PBXBuildFile; fileRef = 799396A41D48C02300086753 /* SMBErrorType.swift */; };
		799396DC1D48C02300086753 /* SMBErrorType.swift in Sources */ = {isa = PBXBuildFile; fileRef = 799396A41D48C02300086753 /* SMBErrorType.swift */; };
		799396E01D48C02300086753 /* WebDAVFileProvider.swift in Sources */ = {isa = PBXBuildFile; fileRef = 799396A61D48C02300086753 /* WebDAVFileProvider.swift */; };
		799396E11D48C02300086753 /* WebDAVFileProvider.swift in Sources */ = {isa = PBXBuildFile; fileRef = 799396A61D48C02300086753 /* WebDAVFileProvider.swift */; };
		799396E21D48C02300086753 /* WebDAVFileProvider.swift in Sources */ = {isa = PBXBuildFile; fileRef = 799396A61D48C02300086753 /* WebDAVFileProvider.swift */; };
		79BD638C1E2CC2300035128C /* ExtendedLocalFileProvider.swift in Sources */ = {isa = PBXBuildFile; fileRef = 79BD638B1E2CC2300035128C /* ExtendedLocalFileProvider.swift */; };
		79BD638D1E2CC2300035128C /* ExtendedLocalFileProvider.swift in Sources */ = {isa = PBXBuildFile; fileRef = 79BD638B1E2CC2300035128C /* ExtendedLocalFileProvider.swift */; };
		79BD638E1E2CC2300035128C /* ExtendedLocalFileProvider.swift in Sources */ = {isa = PBXBuildFile; fileRef = 79BD638B1E2CC2300035128C /* ExtendedLocalFileProvider.swift */; };
		79BD63A81E2CC2940035128C /* CoreGraphics.framework in Frameworks */ = {isa = PBXBuildFile; fileRef = 79BD63A71E2CC2940035128C /* CoreGraphics.framework */; };
		79BD63AA1E2CC2BB0035128C /* AVFoundation.framework in Frameworks */ = {isa = PBXBuildFile; fileRef = 79BD63A91E2CC2BB0035128C /* AVFoundation.framework */; };
		79BD63AC1E2CC2C20035128C /* ImageIO.framework in Frameworks */ = {isa = PBXBuildFile; fileRef = 79BD63AB1E2CC2C20035128C /* ImageIO.framework */; };
		79BD63B01E2CC3300035128C /* libxml2.tbd in Frameworks */ = {isa = PBXBuildFile; fileRef = 79BD63AF1E2CC3300035128C /* libxml2.tbd */; };
		79BD63B21E2CC3350035128C /* ImageIO.framework in Frameworks */ = {isa = PBXBuildFile; fileRef = 79BD63B11E2CC3350035128C /* ImageIO.framework */; };
		79BD63B61E2CC3860035128C /* CoreFoundation.framework in Frameworks */ = {isa = PBXBuildFile; fileRef = 79BD63B51E2CC3860035128C /* CoreFoundation.framework */; };
		79BD63B81E2CC38D0035128C /* AVFoundation.framework in Frameworks */ = {isa = PBXBuildFile; fileRef = 79BD63B71E2CC38D0035128C /* AVFoundation.framework */; };
		79BD63BA1E2CC39B0035128C /* libxml2.tbd in Frameworks */ = {isa = PBXBuildFile; fileRef = 79BD63B91E2CC39B0035128C /* libxml2.tbd */; };
		79BD63BE1E2CC3C20035128C /* ImageIO.framework in Frameworks */ = {isa = PBXBuildFile; fileRef = 79BD63BD1E2CC3C20035128C /* ImageIO.framework */; };
		79BD63C01E2CC3CD0035128C /* CoreGraphics.framework in Frameworks */ = {isa = PBXBuildFile; fileRef = 79BD63BF1E2CC3CD0035128C /* CoreGraphics.framework */; };
		79BD63C21E2CC3D30035128C /* AVFoundation.framework in Frameworks */ = {isa = PBXBuildFile; fileRef = 79BD63C11E2CC3D30035128C /* AVFoundation.framework */; };
		79BD63C51E2D17880035128C /* OneDriveFileProvider.swift in Sources */ = {isa = PBXBuildFile; fileRef = 79BD63C31E2D17880035128C /* OneDriveFileProvider.swift */; };
		79BD63C61E2D17880035128C /* OneDriveFileProvider.swift in Sources */ = {isa = PBXBuildFile; fileRef = 79BD63C31E2D17880035128C /* OneDriveFileProvider.swift */; };
		79BD63C71E2D17880035128C /* OneDriveFileProvider.swift in Sources */ = {isa = PBXBuildFile; fileRef = 79BD63C31E2D17880035128C /* OneDriveFileProvider.swift */; };
		79BD63C81E2D17880035128C /* OneDriveHelper.swift in Sources */ = {isa = PBXBuildFile; fileRef = 79BD63C41E2D17880035128C /* OneDriveHelper.swift */; };
		79BD63C91E2D17880035128C /* OneDriveHelper.swift in Sources */ = {isa = PBXBuildFile; fileRef = 79BD63C41E2D17880035128C /* OneDriveHelper.swift */; };
		79BD63CA1E2D17880035128C /* OneDriveHelper.swift in Sources */ = {isa = PBXBuildFile; fileRef = 79BD63C41E2D17880035128C /* OneDriveHelper.swift */; };
		79F4678B1E8B80F200C91A85 /* FTPHelper.swift in Sources */ = {isa = PBXBuildFile; fileRef = 798654321E8874BC002FA550 /* FTPHelper.swift */; };
		79F4678C1E8B80F200C91A85 /* FTPHelper.swift in Sources */ = {isa = PBXBuildFile; fileRef = 798654321E8874BC002FA550 /* FTPHelper.swift */; };
		79F5745B1DFDB10B00179ABF /* FileObject.swift in Sources */ = {isa = PBXBuildFile; fileRef = 79F5745A1DFDB10A00179ABF /* FileObject.swift */; };
		79F5745C1DFDB10B00179ABF /* FileObject.swift in Sources */ = {isa = PBXBuildFile; fileRef = 79F5745A1DFDB10A00179ABF /* FileObject.swift */; };
		79F5745D1DFDB10B00179ABF /* FileObject.swift in Sources */ = {isa = PBXBuildFile; fileRef = 79F5745A1DFDB10A00179ABF /* FileObject.swift */; };
/* End PBXBuildFile section */

/* Begin PBXFileReference section */
		7902C0851D61B56D00564440 /* RemoteSession.swift */ = {isa = PBXFileReference; fileEncoding = 4; lastKnownFileType = sourcecode.swift; path = RemoteSession.swift; sourceTree = "<group>"; };
		791950F41DE58A5400B4426E /* libxml2.tbd */ = {isa = PBXFileReference; lastKnownFileType = "sourcecode.text-based-dylib-definition"; name = libxml2.tbd; path = Platforms/iPhoneOS.platform/Developer/SDKs/iPhoneOS10.1.sdk/usr/lib/libxml2.tbd; sourceTree = DEVELOPER_DIR; };
		7924B18D1D89DAE000589DB7 /* Document.swift */ = {isa = PBXFileReference; fileEncoding = 4; lastKnownFileType = sourcecode.swift; path = Document.swift; sourceTree = "<group>"; };
		7924B18E1D89DAE000589DB7 /* Element.swift */ = {isa = PBXFileReference; fileEncoding = 4; lastKnownFileType = sourcecode.swift; path = Element.swift; sourceTree = "<group>"; };
		7924B18F1D89DAE000589DB7 /* Error.swift */ = {isa = PBXFileReference; fileEncoding = 4; lastKnownFileType = sourcecode.swift; path = Error.swift; sourceTree = "<group>"; };
		7924B1911D89DAE000589DB7 /* Options.swift */ = {isa = PBXFileReference; fileEncoding = 4; lastKnownFileType = sourcecode.swift; path = Options.swift; sourceTree = "<group>"; };
		7924B1921D89DAE000589DB7 /* Parser.swift */ = {isa = PBXFileReference; fileEncoding = 4; lastKnownFileType = sourcecode.swift; path = Parser.swift; sourceTree = "<group>"; };
		7924B1A81D89F79200589DB7 /* FPSStreamTask.swift */ = {isa = PBXFileReference; fileEncoding = 4; lastKnownFileType = sourcecode.swift; path = FPSStreamTask.swift; sourceTree = "<group>"; };
		792572401DF23BDA006A1526 /* LocalHelper.swift */ = {isa = PBXFileReference; fileEncoding = 4; lastKnownFileType = sourcecode.swift; path = LocalHelper.swift; sourceTree = "<group>"; };
		7936BC111E880F5700A6C81C /* FTPFileProvider.swift */ = {isa = PBXFileReference; fileEncoding = 4; lastKnownFileType = sourcecode.swift; path = FTPFileProvider.swift; sourceTree = "<group>"; };
		793CCE291F4B8C5C00BC8288 /* FoundationExtensions.swift */ = {isa = PBXFileReference; fileEncoding = 4; lastKnownFileType = sourcecode.swift; path = FoundationExtensions.swift; sourceTree = "<group>"; };
		793CCE2D1F4B8C7B00BC8288 /* HashMAC.swift */ = {isa = PBXFileReference; fileEncoding = 4; lastKnownFileType = sourcecode.swift; path = HashMAC.swift; sourceTree = "<group>"; };
		79480FF51E3ABDD0007E7275 /* CloudFileProvider.swift */ = {isa = PBXFileReference; fileEncoding = 4; lastKnownFileType = sourcecode.swift; path = CloudFileProvider.swift; sourceTree = "<group>"; };
		794C21FD1D58912A00EC49B8 /* DropboxHelper.swift */ = {isa = PBXFileReference; fileEncoding = 4; lastKnownFileType = sourcecode.swift; path = DropboxHelper.swift; sourceTree = "<group>"; };
		794C22091D5893F800EC49B8 /* SMB2Notification.swift */ = {isa = PBXFileReference; fileEncoding = 4; lastKnownFileType = sourcecode.swift; path = SMB2Notification.swift; sourceTree = "<group>"; };
		794C220D1D591A4B00EC49B8 /* SMB2QueryTypes.swift */ = {isa = PBXFileReference; fileEncoding = 4; lastKnownFileType = sourcecode.swift; path = SMB2QueryTypes.swift; sourceTree = "<group>"; };
		795815591F478ED9003344DD /* HTTPFileProvider.swift */ = {isa = PBXFileReference; fileEncoding = 4; lastKnownFileType = sourcecode.swift; path = HTTPFileProvider.swift; sourceTree = "<group>"; };
		798654321E8874BC002FA550 /* FTPHelper.swift */ = {isa = PBXFileReference; fileEncoding = 4; lastKnownFileType = sourcecode.swift; path = FTPHelper.swift; sourceTree = "<group>"; };
		799396671D48B7F600086753 /* FilesProvider.framework */ = {isa = PBXFileReference; explicitFileType = wrapper.framework; includeInIndex = 0; path = FilesProvider.framework; sourceTree = BUILT_PRODUCTS_DIR; };
		799396751D48B80D00086753 /* FilesProvider.framework */ = {isa = PBXFileReference; explicitFileType = wrapper.framework; includeInIndex = 0; path = FilesProvider.framework; sourceTree = BUILT_PRODUCTS_DIR; };
		799396821D48B82700086753 /* FilesProvider.framework */ = {isa = PBXFileReference; explicitFileType = wrapper.framework; includeInIndex = 0; path = FilesProvider.framework; sourceTree = BUILT_PRODUCTS_DIR; };
		7993968B1D48B8C700086753 /* Info-iOS.plist */ = {isa = PBXFileReference; lastKnownFileType = text.plist.xml; path = "Info-iOS.plist"; sourceTree = "<group>"; };
		7993968C1D48B8C700086753 /* Info-MacOS.plist */ = {isa = PBXFileReference; lastKnownFileType = text.plist.xml; path = "Info-MacOS.plist"; sourceTree = "<group>"; };
		7993968D1D48B8C700086753 /* Info-tvOS.plist */ = {isa = PBXFileReference; lastKnownFileType = text.plist.xml; path = "Info-tvOS.plist"; sourceTree = "<group>"; };
		799396931D48C02300086753 /* DropboxFileProvider.swift */ = {isa = PBXFileReference; fileEncoding = 4; lastKnownFileType = sourcecode.swift; path = DropboxFileProvider.swift; sourceTree = "<group>"; };
		799396941D48C02300086753 /* FileProvider.h */ = {isa = PBXFileReference; fileEncoding = 4; lastKnownFileType = sourcecode.c.h; path = FileProvider.h; sourceTree = "<group>"; };
		799396951D48C02300086753 /* FileProvider.swift */ = {isa = PBXFileReference; fileEncoding = 4; lastKnownFileType = sourcecode.swift; path = FileProvider.swift; sourceTree = "<group>"; };
		799396961D48C02300086753 /* LocalFileProvider.swift */ = {isa = PBXFileReference; fileEncoding = 4; lastKnownFileType = sourcecode.swift; path = LocalFileProvider.swift; sourceTree = "<group>"; };
		799396971D48C02300086753 /* SMBClient.swift */ = {isa = PBXFileReference; fileEncoding = 4; lastKnownFileType = sourcecode.swift; path = SMBClient.swift; sourceTree = "<group>"; };
		799396981D48C02300086753 /* SMBFileProvider.swift */ = {isa = PBXFileReference; fileEncoding = 4; lastKnownFileType = sourcecode.swift; path = SMBFileProvider.swift; sourceTree = "<group>"; };
		7993969A1D48C02300086753 /* CIFSTypes.swift */ = {isa = PBXFileReference; fileEncoding = 4; lastKnownFileType = sourcecode.swift; path = CIFSTypes.swift; sourceTree = "<group>"; };
		7993969B1D48C02300086753 /* SMB2DataTypes.swift */ = {isa = PBXFileReference; fileEncoding = 4; lastKnownFileType = sourcecode.swift; path = SMB2DataTypes.swift; sourceTree = "<group>"; };
		7993969C1D48C02300086753 /* SMB2FileHandle.swift */ = {isa = PBXFileReference; fileEncoding = 4; lastKnownFileType = sourcecode.swift; path = SMB2FileHandle.swift; sourceTree = "<group>"; };
		7993969D1D48C02300086753 /* SMB2FileOperation.swift */ = {isa = PBXFileReference; fileEncoding = 4; lastKnownFileType = sourcecode.swift; path = SMB2FileOperation.swift; sourceTree = "<group>"; };
		7993969E1D48C02300086753 /* SMB2IOCtl.swift */ = {isa = PBXFileReference; fileEncoding = 4; lastKnownFileType = sourcecode.swift; path = SMB2IOCtl.swift; sourceTree = "<group>"; };
		7993969F1D48C02300086753 /* SMB2Query.swift */ = {isa = PBXFileReference; fileEncoding = 4; lastKnownFileType = sourcecode.swift; path = SMB2Query.swift; sourceTree = "<group>"; };
		799396A01D48C02300086753 /* SMB2Session.swift */ = {isa = PBXFileReference; fileEncoding = 4; lastKnownFileType = sourcecode.swift; path = SMB2Session.swift; sourceTree = "<group>"; };
		799396A11D48C02300086753 /* SMB2SetInfo.swift */ = {isa = PBXFileReference; fileEncoding = 4; lastKnownFileType = sourcecode.swift; path = SMB2SetInfo.swift; sourceTree = "<group>"; };
		799396A21D48C02300086753 /* SMB2Tree.swift */ = {isa = PBXFileReference; fileEncoding = 4; lastKnownFileType = sourcecode.swift; path = SMB2Tree.swift; sourceTree = "<group>"; };
		799396A31D48C02300086753 /* SMB2Types.swift */ = {isa = PBXFileReference; fileEncoding = 4; lastKnownFileType = sourcecode.swift; path = SMB2Types.swift; sourceTree = "<group>"; };
		799396A41D48C02300086753 /* SMBErrorType.swift */ = {isa = PBXFileReference; fileEncoding = 4; lastKnownFileType = sourcecode.swift; path = SMBErrorType.swift; sourceTree = "<group>"; };
		799396A61D48C02300086753 /* WebDAVFileProvider.swift */ = {isa = PBXFileReference; fileEncoding = 4; lastKnownFileType = sourcecode.swift; path = WebDAVFileProvider.swift; sourceTree = "<group>"; };
		79BD638B1E2CC2300035128C /* ExtendedLocalFileProvider.swift */ = {isa = PBXFileReference; fileEncoding = 4; lastKnownFileType = sourcecode.swift; path = ExtendedLocalFileProvider.swift; sourceTree = "<group>"; };
		79BD63A71E2CC2940035128C /* CoreGraphics.framework */ = {isa = PBXFileReference; lastKnownFileType = wrapper.framework; name = CoreGraphics.framework; path = Platforms/iPhoneOS.platform/Developer/SDKs/iPhoneOS10.2.sdk/System/Library/Frameworks/CoreGraphics.framework; sourceTree = DEVELOPER_DIR; };
		79BD63A91E2CC2BB0035128C /* AVFoundation.framework */ = {isa = PBXFileReference; lastKnownFileType = wrapper.framework; name = AVFoundation.framework; path = Platforms/iPhoneOS.platform/Developer/SDKs/iPhoneOS10.2.sdk/System/Library/Frameworks/AVFoundation.framework; sourceTree = DEVELOPER_DIR; };
		79BD63AB1E2CC2C20035128C /* ImageIO.framework */ = {isa = PBXFileReference; lastKnownFileType = wrapper.framework; name = ImageIO.framework; path = Platforms/iPhoneOS.platform/Developer/SDKs/iPhoneOS10.2.sdk/System/Library/Frameworks/ImageIO.framework; sourceTree = DEVELOPER_DIR; };
		79BD63AF1E2CC3300035128C /* libxml2.tbd */ = {isa = PBXFileReference; lastKnownFileType = "sourcecode.text-based-dylib-definition"; name = libxml2.tbd; path = usr/lib/libxml2.tbd; sourceTree = SDKROOT; };
		79BD63B11E2CC3350035128C /* ImageIO.framework */ = {isa = PBXFileReference; lastKnownFileType = wrapper.framework; name = ImageIO.framework; path = System/Library/Frameworks/ImageIO.framework; sourceTree = SDKROOT; };
		79BD63B51E2CC3860035128C /* CoreFoundation.framework */ = {isa = PBXFileReference; lastKnownFileType = wrapper.framework; name = CoreFoundation.framework; path = System/Library/Frameworks/CoreFoundation.framework; sourceTree = SDKROOT; };
		79BD63B71E2CC38D0035128C /* AVFoundation.framework */ = {isa = PBXFileReference; lastKnownFileType = wrapper.framework; name = AVFoundation.framework; path = System/Library/Frameworks/AVFoundation.framework; sourceTree = SDKROOT; };
		79BD63B91E2CC39B0035128C /* libxml2.tbd */ = {isa = PBXFileReference; lastKnownFileType = "sourcecode.text-based-dylib-definition"; name = libxml2.tbd; path = Platforms/AppleTVOS.platform/Developer/SDKs/AppleTVOS10.1.sdk/usr/lib/libxml2.tbd; sourceTree = DEVELOPER_DIR; };
		79BD63BD1E2CC3C20035128C /* ImageIO.framework */ = {isa = PBXFileReference; lastKnownFileType = wrapper.framework; name = ImageIO.framework; path = Platforms/AppleTVOS.platform/Developer/SDKs/AppleTVOS10.1.sdk/System/Library/Frameworks/ImageIO.framework; sourceTree = DEVELOPER_DIR; };
		79BD63BF1E2CC3CD0035128C /* CoreGraphics.framework */ = {isa = PBXFileReference; lastKnownFileType = wrapper.framework; name = CoreGraphics.framework; path = Platforms/AppleTVOS.platform/Developer/SDKs/AppleTVOS10.1.sdk/System/Library/Frameworks/CoreGraphics.framework; sourceTree = DEVELOPER_DIR; };
		79BD63C11E2CC3D30035128C /* AVFoundation.framework */ = {isa = PBXFileReference; lastKnownFileType = wrapper.framework; name = AVFoundation.framework; path = Platforms/AppleTVOS.platform/Developer/SDKs/AppleTVOS10.1.sdk/System/Library/Frameworks/AVFoundation.framework; sourceTree = DEVELOPER_DIR; };
		79BD63C31E2D17880035128C /* OneDriveFileProvider.swift */ = {isa = PBXFileReference; fileEncoding = 4; lastKnownFileType = sourcecode.swift; path = OneDriveFileProvider.swift; sourceTree = "<group>"; };
		79BD63C41E2D17880035128C /* OneDriveHelper.swift */ = {isa = PBXFileReference; fileEncoding = 4; lastKnownFileType = sourcecode.swift; path = OneDriveHelper.swift; sourceTree = "<group>"; };
		79F5745A1DFDB10A00179ABF /* FileObject.swift */ = {isa = PBXFileReference; fileEncoding = 4; lastKnownFileType = sourcecode.swift; path = FileObject.swift; sourceTree = "<group>"; };
/* End PBXFileReference section */

/* Begin PBXFrameworksBuildPhase section */
		799396631D48B7F600086753 /* Frameworks */ = {
			isa = PBXFrameworksBuildPhase;
			buildActionMask = 2147483647;
			files = (
				79BD63AA1E2CC2BB0035128C /* AVFoundation.framework in Frameworks */,
				79BD63AC1E2CC2C20035128C /* ImageIO.framework in Frameworks */,
				79BD63A81E2CC2940035128C /* CoreGraphics.framework in Frameworks */,
				791950F51DE58A5400B4426E /* libxml2.tbd in Frameworks */,
			);
			runOnlyForDeploymentPostprocessing = 0;
		};
		799396711D48B80D00086753 /* Frameworks */ = {
			isa = PBXFrameworksBuildPhase;
			buildActionMask = 2147483647;
			files = (
				79BD63B81E2CC38D0035128C /* AVFoundation.framework in Frameworks */,
				79BD63B61E2CC3860035128C /* CoreFoundation.framework in Frameworks */,
				79BD63B21E2CC3350035128C /* ImageIO.framework in Frameworks */,
				79BD63B01E2CC3300035128C /* libxml2.tbd in Frameworks */,
			);
			runOnlyForDeploymentPostprocessing = 0;
		};
		7993967E1D48B82700086753 /* Frameworks */ = {
			isa = PBXFrameworksBuildPhase;
			buildActionMask = 2147483647;
			files = (
				79BD63C21E2CC3D30035128C /* AVFoundation.framework in Frameworks */,
				79BD63C01E2CC3CD0035128C /* CoreGraphics.framework in Frameworks */,
				79BD63BE1E2CC3C20035128C /* ImageIO.framework in Frameworks */,
				79BD63BA1E2CC39B0035128C /* libxml2.tbd in Frameworks */,
			);
			runOnlyForDeploymentPostprocessing = 0;
		};
/* End PBXFrameworksBuildPhase section */

/* Begin PBXGroup section */
		791950F31DE58A5300B4426E /* Frameworks */ = {
			isa = PBXGroup;
			children = (
				79BD63C11E2CC3D30035128C /* AVFoundation.framework */,
				79BD63BF1E2CC3CD0035128C /* CoreGraphics.framework */,
				79BD63BD1E2CC3C20035128C /* ImageIO.framework */,
				79BD63B91E2CC39B0035128C /* libxml2.tbd */,
				79BD63B71E2CC38D0035128C /* AVFoundation.framework */,
				79BD63B51E2CC3860035128C /* CoreFoundation.framework */,
				79BD63B11E2CC3350035128C /* ImageIO.framework */,
				79BD63AF1E2CC3300035128C /* libxml2.tbd */,
				79BD63AB1E2CC2C20035128C /* ImageIO.framework */,
				79BD63A91E2CC2BB0035128C /* AVFoundation.framework */,
				79BD63A71E2CC2940035128C /* CoreGraphics.framework */,
				791950F41DE58A5400B4426E /* libxml2.tbd */,
			);
			name = Frameworks;
			sourceTree = "<group>";
		};
		7924B18B1D89DAE000589DB7 /* AEXML */ = {
			isa = PBXGroup;
			children = (
				7924B18D1D89DAE000589DB7 /* Document.swift */,
				7924B18E1D89DAE000589DB7 /* Element.swift */,
				7924B18F1D89DAE000589DB7 /* Error.swift */,
				7924B1911D89DAE000589DB7 /* Options.swift */,
				7924B1921D89DAE000589DB7 /* Parser.swift */,
			);
			path = AEXML;
			sourceTree = "<group>";
		};
		793CCE281F4B8C3600BC8288 /* Extensions */ = {
			isa = PBXGroup;
			children = (
				793CCE291F4B8C5C00BC8288 /* FoundationExtensions.swift */,
				793CCE2D1F4B8C7B00BC8288 /* HashMAC.swift */,
			);
			path = Extensions;
			sourceTree = "<group>";
		};
		7993965B1D48B7BF00086753 = {
			isa = PBXGroup;
			children = (
				79E34A101E2AC6C600E1293B /* Extra */,
				799396911D48C02300086753 /* Sources */,
				7993968A1D48B8C700086753 /* Pod */,
				799396681D48B7F600086753 /* Products */,
				791950F31DE58A5300B4426E /* Frameworks */,
			);
			sourceTree = "<group>";
		};
		799396681D48B7F600086753 /* Products */ = {
			isa = PBXGroup;
			children = (
				799396671D48B7F600086753 /* FilesProvider.framework */,
				799396751D48B80D00086753 /* FilesProvider.framework */,
				799396821D48B82700086753 /* FilesProvider.framework */,
			);
			name = Products;
			sourceTree = "<group>";
		};
		7993968A1D48B8C700086753 /* Pod */ = {
			isa = PBXGroup;
			children = (
				7993968B1D48B8C700086753 /* Info-iOS.plist */,
				7993968C1D48B8C700086753 /* Info-MacOS.plist */,
				7993968D1D48B8C700086753 /* Info-tvOS.plist */,
			);
			path = Pod;
			sourceTree = "<group>";
		};
		799396911D48C02300086753 /* Sources */ = {
			isa = PBXGroup;
			children = (
				7924B18B1D89DAE000589DB7 /* AEXML */,
				793CCE281F4B8C3600BC8288 /* Extensions */,
				799396991D48C02300086753 /* SMBTypes */,
				799396941D48C02300086753 /* FileProvider.h */,
				799396951D48C02300086753 /* FileProvider.swift */,
				79F5745A1DFDB10A00179ABF /* FileObject.swift */,
				799396961D48C02300086753 /* LocalFileProvider.swift */,
				792572401DF23BDA006A1526 /* LocalHelper.swift */,
				79480FF51E3ABDD0007E7275 /* CloudFileProvider.swift */,
				79BD638B1E2CC2300035128C /* ExtendedLocalFileProvider.swift */,
				7924B1A81D89F79200589DB7 /* FPSStreamTask.swift */,
				7902C0851D61B56D00564440 /* RemoteSession.swift */,
				795815591F478ED9003344DD /* HTTPFileProvider.swift */,
				799396931D48C02300086753 /* DropboxFileProvider.swift */,
				794C21FD1D58912A00EC49B8 /* DropboxHelper.swift */,
				79BD63C31E2D17880035128C /* OneDriveFileProvider.swift */,
				79BD63C41E2D17880035128C /* OneDriveHelper.swift */,
				799396A61D48C02300086753 /* WebDAVFileProvider.swift */,
				7936BC111E880F5700A6C81C /* FTPFileProvider.swift */,
				798654321E8874BC002FA550 /* FTPHelper.swift */,
				799396971D48C02300086753 /* SMBClient.swift */,
				799396981D48C02300086753 /* SMBFileProvider.swift */,
			);
			path = Sources;
			sourceTree = "<group>";
		};
		799396991D48C02300086753 /* SMBTypes */ = {
			isa = PBXGroup;
			children = (
				7993969A1D48C02300086753 /* CIFSTypes.swift */,
				799396A41D48C02300086753 /* SMBErrorType.swift */,
				7993969B1D48C02300086753 /* SMB2DataTypes.swift */,
				799396A31D48C02300086753 /* SMB2Types.swift */,
				799396A21D48C02300086753 /* SMB2Tree.swift */,
				799396A01D48C02300086753 /* SMB2Session.swift */,
				7993969D1D48C02300086753 /* SMB2FileOperation.swift */,
				7993969C1D48C02300086753 /* SMB2FileHandle.swift */,
				7993969E1D48C02300086753 /* SMB2IOCtl.swift */,
				7993969F1D48C02300086753 /* SMB2Query.swift */,
				794C220D1D591A4B00EC49B8 /* SMB2QueryTypes.swift */,
				794C22091D5893F800EC49B8 /* SMB2Notification.swift */,
				799396A11D48C02300086753 /* SMB2SetInfo.swift */,
			);
			path = SMBTypes;
			sourceTree = "<group>";
		};
		79E34A101E2AC6C600E1293B /* Extra */ = {
			isa = PBXGroup;
			children = (
			);
			name = Extra;
			sourceTree = "<group>";
		};
/* End PBXGroup section */

/* Begin PBXHeadersBuildPhase section */
		799396641D48B7F600086753 /* Headers */ = {
			isa = PBXHeadersBuildPhase;
			buildActionMask = 2147483647;
			files = (
			);
			runOnlyForDeploymentPostprocessing = 0;
		};
		799396721D48B80D00086753 /* Headers */ = {
			isa = PBXHeadersBuildPhase;
			buildActionMask = 2147483647;
			files = (
			);
			runOnlyForDeploymentPostprocessing = 0;
		};
		7993967F1D48B82700086753 /* Headers */ = {
			isa = PBXHeadersBuildPhase;
			buildActionMask = 2147483647;
			files = (
			);
			runOnlyForDeploymentPostprocessing = 0;
		};
/* End PBXHeadersBuildPhase section */

/* Begin PBXNativeTarget section */
		799396661D48B7F600086753 /* FilesProvider iOS */ = {
			isa = PBXNativeTarget;
			buildConfigurationList = 7993966F1D48B7F600086753 /* Build configuration list for PBXNativeTarget "FilesProvider iOS" */;
			buildPhases = (
				799396621D48B7F600086753 /* Sources */,
				799396631D48B7F600086753 /* Frameworks */,
				799396641D48B7F600086753 /* Headers */,
				799396651D48B7F600086753 /* Resources */,
			);
			buildRules = (
			);
			dependencies = (
			);
			name = "FilesProvider iOS";
			productName = "FileProvider iOS";
			productReference = 799396671D48B7F600086753 /* FilesProvider.framework */;
			productType = "com.apple.product-type.framework";
		};
		799396741D48B80D00086753 /* FilesProvider OSX */ = {
			isa = PBXNativeTarget;
			buildConfigurationList = 7993967A1D48B80D00086753 /* Build configuration list for PBXNativeTarget "FilesProvider OSX" */;
			buildPhases = (
				799396701D48B80D00086753 /* Sources */,
				799396711D48B80D00086753 /* Frameworks */,
				799396721D48B80D00086753 /* Headers */,
				799396731D48B80D00086753 /* Resources */,
			);
			buildRules = (
			);
			dependencies = (
			);
			name = "FilesProvider OSX";
			productName = "FileProvider OSX";
			productReference = 799396751D48B80D00086753 /* FilesProvider.framework */;
			productType = "com.apple.product-type.framework";
		};
		799396811D48B82700086753 /* FilesProvider tvOS */ = {
			isa = PBXNativeTarget;
			buildConfigurationList = 799396871D48B82700086753 /* Build configuration list for PBXNativeTarget "FilesProvider tvOS" */;
			buildPhases = (
				7993967D1D48B82700086753 /* Sources */,
				7993967E1D48B82700086753 /* Frameworks */,
				7993967F1D48B82700086753 /* Headers */,
				799396801D48B82700086753 /* Resources */,
			);
			buildRules = (
			);
			dependencies = (
			);
			name = "FilesProvider tvOS";
			productName = "FileProvider tvOS";
			productReference = 799396821D48B82700086753 /* FilesProvider.framework */;
			productType = "com.apple.product-type.framework";
		};
/* End PBXNativeTarget section */

/* Begin PBXProject section */
		7993965C1D48B7BF00086753 /* Project object */ = {
			isa = PBXProject;
			attributes = {
				LastUpgradeCheck = 0900;
				TargetAttributes = {
					799396661D48B7F600086753 = {
						CreatedOnToolsVersion = 7.3.1;
						LastSwiftMigration = 0900;
					};
					799396741D48B80D00086753 = {
						CreatedOnToolsVersion = 7.3.1;
					};
					799396811D48B82700086753 = {
						CreatedOnToolsVersion = 7.3.1;
					};
				};
			};
			buildConfigurationList = 7993965F1D48B7BF00086753 /* Build configuration list for PBXProject "FilesProvider" */;
			compatibilityVersion = "Xcode 3.2";
			developmentRegion = English;
			hasScannedForEncodings = 0;
			knownRegions = (
				en,
			);
			mainGroup = 7993965B1D48B7BF00086753;
			productRefGroup = 799396681D48B7F600086753 /* Products */;
			projectDirPath = "";
			projectRoot = "";
			targets = (
				799396661D48B7F600086753 /* FilesProvider iOS */,
				799396741D48B80D00086753 /* FilesProvider OSX */,
				799396811D48B82700086753 /* FilesProvider tvOS */,
			);
		};
/* End PBXProject section */

/* Begin PBXResourcesBuildPhase section */
		799396651D48B7F600086753 /* Resources */ = {
			isa = PBXResourcesBuildPhase;
			buildActionMask = 2147483647;
			files = (
			);
			runOnlyForDeploymentPostprocessing = 0;
		};
		799396731D48B80D00086753 /* Resources */ = {
			isa = PBXResourcesBuildPhase;
			buildActionMask = 2147483647;
			files = (
			);
			runOnlyForDeploymentPostprocessing = 0;
		};
		799396801D48B82700086753 /* Resources */ = {
			isa = PBXResourcesBuildPhase;
			buildActionMask = 2147483647;
			files = (
			);
			runOnlyForDeploymentPostprocessing = 0;
		};
/* End PBXResourcesBuildPhase section */

/* Begin PBXSourcesBuildPhase section */
		799396621D48B7F600086753 /* Sources */ = {
			isa = PBXSourcesBuildPhase;
			buildActionMask = 2147483647;
			files = (
				799396B31D48C02300086753 /* LocalFileProvider.swift in Sources */,
				799396D41D48C02300086753 /* SMB2Tree.swift in Sources */,
				7924B1A21D89DAE000589DB7 /* Options.swift in Sources */,
				792572411DF23BDA006A1526 /* LocalHelper.swift in Sources */,
				7936BC121E880F5700A6C81C /* FTPFileProvider.swift in Sources */,
				79480FF61E3ABDD0007E7275 /* CloudFileProvider.swift in Sources */,
				79F5745B1DFDB10B00179ABF /* FileObject.swift in Sources */,
				79BD63C51E2D17880035128C /* OneDriveFileProvider.swift in Sources */,
				7924B1991D89DAE000589DB7 /* Element.swift in Sources */,
				799396C81D48C02300086753 /* SMB2IOCtl.swift in Sources */,
				799396D71D48C02300086753 /* SMB2Types.swift in Sources */,
				7958155A1F478ED9003344DD /* HTTPFileProvider.swift in Sources */,
				798654331E8874BC002FA550 /* FTPHelper.swift in Sources */,
				7924B1B21D89FCDA00589DB7 /* FPSStreamTask.swift in Sources */,
				799396C51D48C02300086753 /* SMB2FileOperation.swift in Sources */,
				79BD63C81E2D17880035128C /* OneDriveHelper.swift in Sources */,
				799396BF1D48C02300086753 /* SMB2DataTypes.swift in Sources */,
				799396B91D48C02300086753 /* SMBFileProvider.swift in Sources */,
				794C220E1D591A4B00EC49B8 /* SMB2QueryTypes.swift in Sources */,
				794C21FE1D58912A00EC49B8 /* DropboxHelper.swift in Sources */,
				799396BC1D48C02300086753 /* CIFSTypes.swift in Sources */,
				794C220A1D5893F800EC49B8 /* SMB2Notification.swift in Sources */,
				799396D11D48C02300086753 /* SMB2SetInfo.swift in Sources */,
				7924B1961D89DAE000589DB7 /* Document.swift in Sources */,
				7902C0861D61B56D00564440 /* RemoteSession.swift in Sources */,
				799396CE1D48C02300086753 /* SMB2Session.swift in Sources */,
				799396E01D48C02300086753 /* WebDAVFileProvider.swift in Sources */,
				799396DA1D48C02300086753 /* SMBErrorType.swift in Sources */,
				799396C21D48C02300086753 /* SMB2FileHandle.swift in Sources */,
				793CCE2E1F4B8C7B00BC8288 /* HashMAC.swift in Sources */,
				799396CB1D48C02300086753 /* SMB2Query.swift in Sources */,
				799396AA1D48C02300086753 /* DropboxFileProvider.swift in Sources */,
				79BD638C1E2CC2300035128C /* ExtendedLocalFileProvider.swift in Sources */,
				7924B1B31D89FD6400589DB7 /* SMBClient.swift in Sources */,
				793CCE2A1F4B8C5C00BC8288 /* FoundationExtensions.swift in Sources */,
				7924B1A51D89DAE000589DB7 /* Parser.swift in Sources */,
				799396B01D48C02300086753 /* FileProvider.swift in Sources */,
				7924B19C1D89DAE000589DB7 /* Error.swift in Sources */,
			);
			runOnlyForDeploymentPostprocessing = 0;
		};
		799396701D48B80D00086753 /* Sources */ = {
			isa = PBXSourcesBuildPhase;
			buildActionMask = 2147483647;
			files = (
				799396B41D48C02300086753 /* LocalFileProvider.swift in Sources */,
				799396D51D48C02300086753 /* SMB2Tree.swift in Sources */,
				7924B1A31D89DAE000589DB7 /* Options.swift in Sources */,
				792572421DF23BDA006A1526 /* LocalHelper.swift in Sources */,
				7936BC131E880F5700A6C81C /* FTPFileProvider.swift in Sources */,
				79480FF71E3ABDD0007E7275 /* CloudFileProvider.swift in Sources */,
				79F5745C1DFDB10B00179ABF /* FileObject.swift in Sources */,
				79BD63C61E2D17880035128C /* OneDriveFileProvider.swift in Sources */,
				7924B1B01D89F7DE00589DB7 /* FPSStreamTask.swift in Sources */,
				7924B19A1D89DAE000589DB7 /* Element.swift in Sources */,
				799396C91D48C02300086753 /* SMB2IOCtl.swift in Sources */,
				7958155B1F478ED9003344DD /* HTTPFileProvider.swift in Sources */,
				79F4678B1E8B80F200C91A85 /* FTPHelper.swift in Sources */,
				799396D81D48C02300086753 /* SMB2Types.swift in Sources */,
				799396C61D48C02300086753 /* SMB2FileOperation.swift in Sources */,
				79BD63C91E2D17880035128C /* OneDriveHelper.swift in Sources */,
				799396C01D48C02300086753 /* SMB2DataTypes.swift in Sources */,
				799396BA1D48C02300086753 /* SMBFileProvider.swift in Sources */,
				794C220F1D591A4B00EC49B8 /* SMB2QueryTypes.swift in Sources */,
				794C21FF1D58912A00EC49B8 /* DropboxHelper.swift in Sources */,
				799396BD1D48C02300086753 /* CIFSTypes.swift in Sources */,
				794C220B1D5893F800EC49B8 /* SMB2Notification.swift in Sources */,
				799396D21D48C02300086753 /* SMB2SetInfo.swift in Sources */,
				7924B1971D89DAE000589DB7 /* Document.swift in Sources */,
				7902C0871D61B67100564440 /* RemoteSession.swift in Sources */,
				799396CF1D48C02300086753 /* SMB2Session.swift in Sources */,
				799396E11D48C02300086753 /* WebDAVFileProvider.swift in Sources */,
				799396DB1D48C02300086753 /* SMBErrorType.swift in Sources */,
				799396C31D48C02300086753 /* SMB2FileHandle.swift in Sources */,
				793CCE2F1F4B8C7B00BC8288 /* HashMAC.swift in Sources */,
				799396CC1D48C02300086753 /* SMB2Query.swift in Sources */,
				7924B1AD1D89F7D800589DB7 /* SMBClient.swift in Sources */,
				79BD638D1E2CC2300035128C /* ExtendedLocalFileProvider.swift in Sources */,
				799396AB1D48C02300086753 /* DropboxFileProvider.swift in Sources */,
				793CCE2B1F4B8C5C00BC8288 /* FoundationExtensions.swift in Sources */,
				7924B1A61D89DAE000589DB7 /* Parser.swift in Sources */,
				799396B11D48C02300086753 /* FileProvider.swift in Sources */,
				7924B19D1D89DAE000589DB7 /* Error.swift in Sources */,
			);
			runOnlyForDeploymentPostprocessing = 0;
		};
		7993967D1D48B82700086753 /* Sources */ = {
			isa = PBXSourcesBuildPhase;
			buildActionMask = 2147483647;
			files = (
				799396B51D48C02300086753 /* LocalFileProvider.swift in Sources */,
				799396D61D48C02300086753 /* SMB2Tree.swift in Sources */,
				7924B1A41D89DAE000589DB7 /* Options.swift in Sources */,
				792572431DF23BDA006A1526 /* LocalHelper.swift in Sources */,
				7936BC141E880F5700A6C81C /* FTPFileProvider.swift in Sources */,
				79480FF81E3ABDD0007E7275 /* CloudFileProvider.swift in Sources */,
				79F5745D1DFDB10B00179ABF /* FileObject.swift in Sources */,
				79BD63C71E2D17880035128C /* OneDriveFileProvider.swift in Sources */,
				7924B1B11D89F7DF00589DB7 /* FPSStreamTask.swift in Sources */,
				7924B19B1D89DAE000589DB7 /* Element.swift in Sources */,
				799396CA1D48C02300086753 /* SMB2IOCtl.swift in Sources */,
				7958155C1F478ED9003344DD /* HTTPFileProvider.swift in Sources */,
				79F4678C1E8B80F200C91A85 /* FTPHelper.swift in Sources */,
				799396D91D48C02300086753 /* SMB2Types.swift in Sources */,
				799396C71D48C02300086753 /* SMB2FileOperation.swift in Sources */,
				79BD63CA1E2D17880035128C /* OneDriveHelper.swift in Sources */,
				799396C11D48C02300086753 /* SMB2DataTypes.swift in Sources */,
				799396BB1D48C02300086753 /* SMBFileProvider.swift in Sources */,
				794C22101D591A4B00EC49B8 /* SMB2QueryTypes.swift in Sources */,
				794C22001D58912A00EC49B8 /* DropboxHelper.swift in Sources */,
				799396BE1D48C02300086753 /* CIFSTypes.swift in Sources */,
				794C220C1D5893F800EC49B8 /* SMB2Notification.swift in Sources */,
				799396D31D48C02300086753 /* SMB2SetInfo.swift in Sources */,
				7924B1981D89DAE000589DB7 /* Document.swift in Sources */,
				7902C0881D61B67100564440 /* RemoteSession.swift in Sources */,
				799396D01D48C02300086753 /* SMB2Session.swift in Sources */,
				799396E21D48C02300086753 /* WebDAVFileProvider.swift in Sources */,
				799396DC1D48C02300086753 /* SMBErrorType.swift in Sources */,
				799396C41D48C02300086753 /* SMB2FileHandle.swift in Sources */,
				793CCE301F4B8C7B00BC8288 /* HashMAC.swift in Sources */,
				799396CD1D48C02300086753 /* SMB2Query.swift in Sources */,
				7924B1AE1D89F7D900589DB7 /* SMBClient.swift in Sources */,
				79BD638E1E2CC2300035128C /* ExtendedLocalFileProvider.swift in Sources */,
				799396AC1D48C02300086753 /* DropboxFileProvider.swift in Sources */,
				793CCE2C1F4B8C5C00BC8288 /* FoundationExtensions.swift in Sources */,
				7924B1A71D89DAE000589DB7 /* Parser.swift in Sources */,
				799396B21D48C02300086753 /* FileProvider.swift in Sources */,
				7924B19E1D89DAE000589DB7 /* Error.swift in Sources */,
			);
			runOnlyForDeploymentPostprocessing = 0;
		};
/* End PBXSourcesBuildPhase section */

/* Begin XCBuildConfiguration section */
		799396601D48B7BF00086753 /* Debug */ = {
			isa = XCBuildConfiguration;
			buildSettings = {
<<<<<<< HEAD
				BUNDLE_VERSION_STRING = 0.20.1;
				CLANG_WARN_BLOCK_CAPTURE_AUTORELEASING = YES;
=======
				BUNDLE_VERSION_STRING = 0.21.0;
>>>>>>> 435ed37d
				CLANG_WARN_BOOL_CONVERSION = YES;
				CLANG_WARN_COMMA = YES;
				CLANG_WARN_CONSTANT_CONVERSION = YES;
				CLANG_WARN_EMPTY_BODY = YES;
				CLANG_WARN_ENUM_CONVERSION = YES;
				CLANG_WARN_INFINITE_RECURSION = YES;
				CLANG_WARN_INT_CONVERSION = YES;
				CLANG_WARN_NON_LITERAL_NULL_CONVERSION = YES;
				CLANG_WARN_OBJC_LITERAL_CONVERSION = YES;
				CLANG_WARN_RANGE_LOOP_ANALYSIS = YES;
				CLANG_WARN_STRICT_PROTOTYPES = YES;
				CLANG_WARN_SUSPICIOUS_MOVE = YES;
				CLANG_WARN_UNREACHABLE_CODE = YES;
				CLANG_WARN__DUPLICATE_METHOD_MATCH = YES;
				COPY_PHASE_STRIP = NO;
				DEBUG_INFORMATION_FORMAT = dwarf;
				ENABLE_BITCODE = YES;
				ENABLE_STRICT_OBJC_MSGSEND = YES;
				ENABLE_TESTABILITY = YES;
				GCC_NO_COMMON_BLOCKS = YES;
				GCC_OPTIMIZATION_LEVEL = 0;
				GCC_WARN_64_TO_32_BIT_CONVERSION = YES;
				GCC_WARN_ABOUT_RETURN_TYPE = YES;
				GCC_WARN_UNDECLARED_SELECTOR = YES;
				GCC_WARN_UNINITIALIZED_AUTOS = YES;
				GCC_WARN_UNUSED_FUNCTION = YES;
				GCC_WARN_UNUSED_VARIABLE = YES;
				ONLY_ACTIVE_ARCH = YES;
				PRODUCT_NAME = FilesProvider;
				SWIFT_VERSION = 3.0;
			};
			name = Debug;
		};
		799396611D48B7BF00086753 /* Release */ = {
			isa = XCBuildConfiguration;
			buildSettings = {
<<<<<<< HEAD
				BUNDLE_VERSION_STRING = 0.20.1;
				CLANG_WARN_BLOCK_CAPTURE_AUTORELEASING = YES;
=======
				BUNDLE_VERSION_STRING = 0.21.0;
>>>>>>> 435ed37d
				CLANG_WARN_BOOL_CONVERSION = YES;
				CLANG_WARN_COMMA = YES;
				CLANG_WARN_CONSTANT_CONVERSION = YES;
				CLANG_WARN_EMPTY_BODY = YES;
				CLANG_WARN_ENUM_CONVERSION = YES;
				CLANG_WARN_INFINITE_RECURSION = YES;
				CLANG_WARN_INT_CONVERSION = YES;
				CLANG_WARN_NON_LITERAL_NULL_CONVERSION = YES;
				CLANG_WARN_OBJC_LITERAL_CONVERSION = YES;
				CLANG_WARN_RANGE_LOOP_ANALYSIS = YES;
				CLANG_WARN_STRICT_PROTOTYPES = YES;
				CLANG_WARN_SUSPICIOUS_MOVE = YES;
				CLANG_WARN_UNREACHABLE_CODE = YES;
				CLANG_WARN__DUPLICATE_METHOD_MATCH = YES;
				DEBUG_INFORMATION_FORMAT = "dwarf-with-dsym";
				ENABLE_BITCODE = YES;
				ENABLE_STRICT_OBJC_MSGSEND = YES;
				GCC_NO_COMMON_BLOCKS = YES;
				GCC_WARN_64_TO_32_BIT_CONVERSION = YES;
				GCC_WARN_ABOUT_RETURN_TYPE = YES;
				GCC_WARN_UNDECLARED_SELECTOR = YES;
				GCC_WARN_UNINITIALIZED_AUTOS = YES;
				GCC_WARN_UNUSED_FUNCTION = YES;
				GCC_WARN_UNUSED_VARIABLE = YES;
				PRODUCT_NAME = FilesProvider;
				SWIFT_OPTIMIZATION_LEVEL = "-Owholemodule";
				SWIFT_VERSION = 3.0;
			};
			name = Release;
		};
		7993966D1D48B7F600086753 /* Debug */ = {
			isa = XCBuildConfiguration;
			buildSettings = {
				ALWAYS_SEARCH_USER_PATHS = NO;
				APPLICATION_EXTENSION_API_ONLY = YES;
				CLANG_ANALYZER_NONNULL = YES;
				CLANG_ENABLE_MODULES = YES;
				CLANG_ENABLE_OBJC_ARC = YES;
				CLANG_WARN_BOOL_CONVERSION = YES;
				CLANG_WARN_CONSTANT_CONVERSION = YES;
				CLANG_WARN_DIRECT_OBJC_ISA_USAGE = YES_ERROR;
				CLANG_WARN_EMPTY_BODY = YES;
				CLANG_WARN_ENUM_CONVERSION = YES;
				CLANG_WARN_INT_CONVERSION = YES;
				CLANG_WARN_OBJC_ROOT_CLASS = YES_ERROR;
				CLANG_WARN_UNREACHABLE_CODE = YES;
				CLANG_WARN__DUPLICATE_METHOD_MATCH = YES;
				CURRENT_PROJECT_VERSION = 1;
				DEFINES_MODULE = YES;
				DYLIB_COMPATIBILITY_VERSION = 1;
				DYLIB_CURRENT_VERSION = 1;
				DYLIB_INSTALL_NAME_BASE = "@rpath";
				ENABLE_STRICT_OBJC_MSGSEND = YES;
				ENABLE_TESTABILITY = YES;
				GCC_DYNAMIC_NO_PIC = NO;
				GCC_NO_COMMON_BLOCKS = YES;
				GCC_PREPROCESSOR_DEFINITIONS = (
					"DEBUG=1",
					"$(inherited)",
				);
				GCC_WARN_64_TO_32_BIT_CONVERSION = YES;
				GCC_WARN_ABOUT_RETURN_TYPE = YES_ERROR;
				GCC_WARN_UNDECLARED_SELECTOR = YES;
				GCC_WARN_UNINITIALIZED_AUTOS = YES_AGGRESSIVE;
				GCC_WARN_UNUSED_FUNCTION = YES;
				GCC_WARN_UNUSED_VARIABLE = YES;
				INFOPLIST_FILE = "Pod/Info-iOS.plist";
				INSTALL_PATH = "$(LOCAL_LIBRARY_DIR)/Frameworks";
				IPHONEOS_DEPLOYMENT_TARGET = 8.0;
				LD_RUNPATH_SEARCH_PATHS = "$(inherited) @executable_path/Frameworks @loader_path/Frameworks";
				MTL_ENABLE_DEBUG_INFO = YES;
				PRODUCT_BUNDLE_IDENTIFIER = "com.mousavian.FilesProvider-iOS";
				SDKROOT = iphoneos;
				SKIP_INSTALL = YES;
				SWIFT_OPTIMIZATION_LEVEL = "-Onone";
				SWIFT_VERSION = 4.0;
				TARGETED_DEVICE_FAMILY = "1,2";
				VERSIONING_SYSTEM = "apple-generic";
				VERSION_INFO_PREFIX = "";
			};
			name = Debug;
		};
		7993966E1D48B7F600086753 /* Release */ = {
			isa = XCBuildConfiguration;
			buildSettings = {
				ALWAYS_SEARCH_USER_PATHS = NO;
				APPLICATION_EXTENSION_API_ONLY = YES;
				CLANG_ANALYZER_NONNULL = YES;
				CLANG_ENABLE_MODULES = YES;
				CLANG_ENABLE_OBJC_ARC = YES;
				CLANG_WARN_BOOL_CONVERSION = YES;
				CLANG_WARN_CONSTANT_CONVERSION = YES;
				CLANG_WARN_DIRECT_OBJC_ISA_USAGE = YES_ERROR;
				CLANG_WARN_EMPTY_BODY = YES;
				CLANG_WARN_ENUM_CONVERSION = YES;
				CLANG_WARN_INT_CONVERSION = YES;
				CLANG_WARN_OBJC_ROOT_CLASS = YES_ERROR;
				CLANG_WARN_UNREACHABLE_CODE = YES;
				CLANG_WARN__DUPLICATE_METHOD_MATCH = YES;
				CURRENT_PROJECT_VERSION = 1;
				DEFINES_MODULE = YES;
				DYLIB_COMPATIBILITY_VERSION = 1;
				DYLIB_CURRENT_VERSION = 1;
				DYLIB_INSTALL_NAME_BASE = "@rpath";
				ENABLE_NS_ASSERTIONS = NO;
				ENABLE_STRICT_OBJC_MSGSEND = YES;
				GCC_NO_COMMON_BLOCKS = YES;
				GCC_WARN_64_TO_32_BIT_CONVERSION = YES;
				GCC_WARN_ABOUT_RETURN_TYPE = YES_ERROR;
				GCC_WARN_UNDECLARED_SELECTOR = YES;
				GCC_WARN_UNINITIALIZED_AUTOS = YES_AGGRESSIVE;
				GCC_WARN_UNUSED_FUNCTION = YES;
				GCC_WARN_UNUSED_VARIABLE = YES;
				INFOPLIST_FILE = "Pod/Info-iOS.plist";
				INSTALL_PATH = "$(LOCAL_LIBRARY_DIR)/Frameworks";
				IPHONEOS_DEPLOYMENT_TARGET = 8.0;
				LD_RUNPATH_SEARCH_PATHS = "$(inherited) @executable_path/Frameworks @loader_path/Frameworks";
				MTL_ENABLE_DEBUG_INFO = NO;
				PRODUCT_BUNDLE_IDENTIFIER = "com.mousavian.FilesProvider-iOS";
				SDKROOT = iphoneos;
				SKIP_INSTALL = YES;
				SWIFT_VERSION = 4.0;
				TARGETED_DEVICE_FAMILY = "1,2";
				VALIDATE_PRODUCT = YES;
				VERSIONING_SYSTEM = "apple-generic";
				VERSION_INFO_PREFIX = "";
			};
			name = Release;
		};
		7993967B1D48B80D00086753 /* Debug */ = {
			isa = XCBuildConfiguration;
			buildSettings = {
				ALWAYS_SEARCH_USER_PATHS = NO;
				APPLICATION_EXTENSION_API_ONLY = YES;
				CLANG_ANALYZER_NONNULL = YES;
				CLANG_CXX_LANGUAGE_STANDARD = "gnu++0x";
				CLANG_CXX_LIBRARY = "libc++";
				CLANG_ENABLE_MODULES = YES;
				CLANG_ENABLE_OBJC_ARC = YES;
				CLANG_WARN_BOOL_CONVERSION = YES;
				CLANG_WARN_CONSTANT_CONVERSION = YES;
				CLANG_WARN_DIRECT_OBJC_ISA_USAGE = YES_ERROR;
				CLANG_WARN_EMPTY_BODY = YES;
				CLANG_WARN_ENUM_CONVERSION = YES;
				CLANG_WARN_INT_CONVERSION = YES;
				CLANG_WARN_OBJC_ROOT_CLASS = YES_ERROR;
				CLANG_WARN_UNREACHABLE_CODE = YES;
				CLANG_WARN__DUPLICATE_METHOD_MATCH = YES;
				COMBINE_HIDPI_IMAGES = YES;
				CURRENT_PROJECT_VERSION = 1;
				DEFINES_MODULE = YES;
				DYLIB_COMPATIBILITY_VERSION = 1;
				DYLIB_CURRENT_VERSION = 1;
				DYLIB_INSTALL_NAME_BASE = "@rpath";
				ENABLE_BITCODE = NO;
				ENABLE_STRICT_OBJC_MSGSEND = YES;
				ENABLE_TESTABILITY = YES;
				FRAMEWORK_VERSION = A;
				GCC_DYNAMIC_NO_PIC = NO;
				GCC_NO_COMMON_BLOCKS = YES;
				GCC_PREPROCESSOR_DEFINITIONS = (
					"DEBUG=1",
					"$(inherited)",
				);
				GCC_WARN_64_TO_32_BIT_CONVERSION = YES;
				GCC_WARN_ABOUT_RETURN_TYPE = YES_ERROR;
				GCC_WARN_UNDECLARED_SELECTOR = YES;
				GCC_WARN_UNINITIALIZED_AUTOS = YES_AGGRESSIVE;
				GCC_WARN_UNUSED_FUNCTION = YES;
				GCC_WARN_UNUSED_VARIABLE = YES;
				INFOPLIST_FILE = "Pod/Info-MacOS.plist";
				INSTALL_PATH = "$(LOCAL_LIBRARY_DIR)/Frameworks";
				LD_RUNPATH_SEARCH_PATHS = "$(inherited) @executable_path/../Frameworks @loader_path/Frameworks";
				MACOSX_DEPLOYMENT_TARGET = 10.10;
				MTL_ENABLE_DEBUG_INFO = YES;
				PRODUCT_BUNDLE_IDENTIFIER = "com.mousavian.FilesProvider-OSX";
				SDKROOT = macosx;
				SKIP_INSTALL = YES;
				SWIFT_OPTIMIZATION_LEVEL = "-Onone";
				VERSIONING_SYSTEM = "apple-generic";
				VERSION_INFO_PREFIX = "";
			};
			name = Debug;
		};
		7993967C1D48B80D00086753 /* Release */ = {
			isa = XCBuildConfiguration;
			buildSettings = {
				ALWAYS_SEARCH_USER_PATHS = NO;
				APPLICATION_EXTENSION_API_ONLY = YES;
				CLANG_ANALYZER_NONNULL = YES;
				CLANG_CXX_LANGUAGE_STANDARD = "gnu++0x";
				CLANG_CXX_LIBRARY = "libc++";
				CLANG_ENABLE_MODULES = YES;
				CLANG_ENABLE_OBJC_ARC = YES;
				CLANG_WARN_BOOL_CONVERSION = YES;
				CLANG_WARN_CONSTANT_CONVERSION = YES;
				CLANG_WARN_DIRECT_OBJC_ISA_USAGE = YES_ERROR;
				CLANG_WARN_EMPTY_BODY = YES;
				CLANG_WARN_ENUM_CONVERSION = YES;
				CLANG_WARN_INT_CONVERSION = YES;
				CLANG_WARN_OBJC_ROOT_CLASS = YES_ERROR;
				CLANG_WARN_UNREACHABLE_CODE = YES;
				CLANG_WARN__DUPLICATE_METHOD_MATCH = YES;
				COMBINE_HIDPI_IMAGES = YES;
				CURRENT_PROJECT_VERSION = 1;
				DEFINES_MODULE = YES;
				DYLIB_COMPATIBILITY_VERSION = 1;
				DYLIB_CURRENT_VERSION = 1;
				DYLIB_INSTALL_NAME_BASE = "@rpath";
				ENABLE_BITCODE = NO;
				ENABLE_NS_ASSERTIONS = NO;
				ENABLE_STRICT_OBJC_MSGSEND = YES;
				FRAMEWORK_VERSION = A;
				GCC_NO_COMMON_BLOCKS = YES;
				GCC_WARN_64_TO_32_BIT_CONVERSION = YES;
				GCC_WARN_ABOUT_RETURN_TYPE = YES_ERROR;
				GCC_WARN_UNDECLARED_SELECTOR = YES;
				GCC_WARN_UNINITIALIZED_AUTOS = YES_AGGRESSIVE;
				GCC_WARN_UNUSED_FUNCTION = YES;
				GCC_WARN_UNUSED_VARIABLE = YES;
				INFOPLIST_FILE = "Pod/Info-MacOS.plist";
				INSTALL_PATH = "$(LOCAL_LIBRARY_DIR)/Frameworks";
				LD_RUNPATH_SEARCH_PATHS = "$(inherited) @executable_path/../Frameworks @loader_path/Frameworks";
				MACOSX_DEPLOYMENT_TARGET = 10.10;
				MTL_ENABLE_DEBUG_INFO = NO;
				PRODUCT_BUNDLE_IDENTIFIER = "com.mousavian.FilesProvider-OSX";
				SDKROOT = macosx;
				SKIP_INSTALL = YES;
				VERSIONING_SYSTEM = "apple-generic";
				VERSION_INFO_PREFIX = "";
			};
			name = Release;
		};
		799396881D48B82700086753 /* Debug */ = {
			isa = XCBuildConfiguration;
			buildSettings = {
				ALWAYS_SEARCH_USER_PATHS = NO;
				APPLICATION_EXTENSION_API_ONLY = YES;
				CLANG_ANALYZER_NONNULL = YES;
				CLANG_CXX_LANGUAGE_STANDARD = "gnu++0x";
				CLANG_CXX_LIBRARY = "libc++";
				CLANG_ENABLE_MODULES = YES;
				CLANG_ENABLE_OBJC_ARC = YES;
				CLANG_WARN_BOOL_CONVERSION = YES;
				CLANG_WARN_CONSTANT_CONVERSION = YES;
				CLANG_WARN_DIRECT_OBJC_ISA_USAGE = YES_ERROR;
				CLANG_WARN_EMPTY_BODY = YES;
				CLANG_WARN_ENUM_CONVERSION = YES;
				CLANG_WARN_INT_CONVERSION = YES;
				CLANG_WARN_OBJC_ROOT_CLASS = YES_ERROR;
				CLANG_WARN_UNREACHABLE_CODE = YES;
				CLANG_WARN__DUPLICATE_METHOD_MATCH = YES;
				"CODE_SIGN_IDENTITY[sdk=appletvos*]" = "";
				CURRENT_PROJECT_VERSION = 1;
				DEFINES_MODULE = YES;
				DYLIB_COMPATIBILITY_VERSION = 1;
				DYLIB_CURRENT_VERSION = 1;
				DYLIB_INSTALL_NAME_BASE = "@rpath";
				ENABLE_STRICT_OBJC_MSGSEND = YES;
				ENABLE_TESTABILITY = YES;
				GCC_DYNAMIC_NO_PIC = NO;
				GCC_NO_COMMON_BLOCKS = YES;
				GCC_PREPROCESSOR_DEFINITIONS = (
					"DEBUG=1",
					"$(inherited)",
				);
				GCC_WARN_64_TO_32_BIT_CONVERSION = YES;
				GCC_WARN_ABOUT_RETURN_TYPE = YES_ERROR;
				GCC_WARN_UNDECLARED_SELECTOR = YES;
				GCC_WARN_UNINITIALIZED_AUTOS = YES_AGGRESSIVE;
				GCC_WARN_UNUSED_FUNCTION = YES;
				GCC_WARN_UNUSED_VARIABLE = YES;
				INFOPLIST_FILE = "Pod/Info-tvOS.plist";
				INSTALL_PATH = "$(LOCAL_LIBRARY_DIR)/Frameworks";
				LD_RUNPATH_SEARCH_PATHS = "$(inherited) @executable_path/Frameworks @loader_path/Frameworks";
				MTL_ENABLE_DEBUG_INFO = YES;
				PRODUCT_BUNDLE_IDENTIFIER = "com.mousavian.FilesProvider-tvOS";
				SDKROOT = appletvos;
				SKIP_INSTALL = YES;
				SWIFT_OPTIMIZATION_LEVEL = "-Onone";
				TARGETED_DEVICE_FAMILY = 3;
				TVOS_DEPLOYMENT_TARGET = 10.0;
				VERSIONING_SYSTEM = "apple-generic";
				VERSION_INFO_PREFIX = "";
			};
			name = Debug;
		};
		799396891D48B82700086753 /* Release */ = {
			isa = XCBuildConfiguration;
			buildSettings = {
				ALWAYS_SEARCH_USER_PATHS = NO;
				APPLICATION_EXTENSION_API_ONLY = YES;
				CLANG_ANALYZER_NONNULL = YES;
				CLANG_CXX_LANGUAGE_STANDARD = "gnu++0x";
				CLANG_CXX_LIBRARY = "libc++";
				CLANG_ENABLE_MODULES = YES;
				CLANG_ENABLE_OBJC_ARC = YES;
				CLANG_WARN_BOOL_CONVERSION = YES;
				CLANG_WARN_CONSTANT_CONVERSION = YES;
				CLANG_WARN_DIRECT_OBJC_ISA_USAGE = YES_ERROR;
				CLANG_WARN_EMPTY_BODY = YES;
				CLANG_WARN_ENUM_CONVERSION = YES;
				CLANG_WARN_INT_CONVERSION = YES;
				CLANG_WARN_OBJC_ROOT_CLASS = YES_ERROR;
				CLANG_WARN_UNREACHABLE_CODE = YES;
				CLANG_WARN__DUPLICATE_METHOD_MATCH = YES;
				"CODE_SIGN_IDENTITY[sdk=appletvos*]" = "";
				CURRENT_PROJECT_VERSION = 1;
				DEFINES_MODULE = YES;
				DYLIB_COMPATIBILITY_VERSION = 1;
				DYLIB_CURRENT_VERSION = 1;
				DYLIB_INSTALL_NAME_BASE = "@rpath";
				ENABLE_NS_ASSERTIONS = NO;
				ENABLE_STRICT_OBJC_MSGSEND = YES;
				GCC_NO_COMMON_BLOCKS = YES;
				GCC_WARN_64_TO_32_BIT_CONVERSION = YES;
				GCC_WARN_ABOUT_RETURN_TYPE = YES_ERROR;
				GCC_WARN_UNDECLARED_SELECTOR = YES;
				GCC_WARN_UNINITIALIZED_AUTOS = YES_AGGRESSIVE;
				GCC_WARN_UNUSED_FUNCTION = YES;
				GCC_WARN_UNUSED_VARIABLE = YES;
				INFOPLIST_FILE = "Pod/Info-tvOS.plist";
				INSTALL_PATH = "$(LOCAL_LIBRARY_DIR)/Frameworks";
				LD_RUNPATH_SEARCH_PATHS = "$(inherited) @executable_path/Frameworks @loader_path/Frameworks";
				MTL_ENABLE_DEBUG_INFO = NO;
				PRODUCT_BUNDLE_IDENTIFIER = "com.mousavian.FilesProvider-tvOS";
				SDKROOT = appletvos;
				SKIP_INSTALL = YES;
				TARGETED_DEVICE_FAMILY = 3;
				TVOS_DEPLOYMENT_TARGET = 10.0;
				VALIDATE_PRODUCT = YES;
				VERSIONING_SYSTEM = "apple-generic";
				VERSION_INFO_PREFIX = "";
			};
			name = Release;
		};
/* End XCBuildConfiguration section */

/* Begin XCConfigurationList section */
		7993965F1D48B7BF00086753 /* Build configuration list for PBXProject "FilesProvider" */ = {
			isa = XCConfigurationList;
			buildConfigurations = (
				799396601D48B7BF00086753 /* Debug */,
				799396611D48B7BF00086753 /* Release */,
			);
			defaultConfigurationIsVisible = 0;
			defaultConfigurationName = Release;
		};
		7993966F1D48B7F600086753 /* Build configuration list for PBXNativeTarget "FilesProvider iOS" */ = {
			isa = XCConfigurationList;
			buildConfigurations = (
				7993966D1D48B7F600086753 /* Debug */,
				7993966E1D48B7F600086753 /* Release */,
			);
			defaultConfigurationIsVisible = 0;
			defaultConfigurationName = Release;
		};
		7993967A1D48B80D00086753 /* Build configuration list for PBXNativeTarget "FilesProvider OSX" */ = {
			isa = XCConfigurationList;
			buildConfigurations = (
				7993967B1D48B80D00086753 /* Debug */,
				7993967C1D48B80D00086753 /* Release */,
			);
			defaultConfigurationIsVisible = 0;
			defaultConfigurationName = Release;
		};
		799396871D48B82700086753 /* Build configuration list for PBXNativeTarget "FilesProvider tvOS" */ = {
			isa = XCConfigurationList;
			buildConfigurations = (
				799396881D48B82700086753 /* Debug */,
				799396891D48B82700086753 /* Release */,
			);
			defaultConfigurationIsVisible = 0;
			defaultConfigurationName = Release;
		};
/* End XCConfigurationList section */
	};
	rootObject = 7993965C1D48B7BF00086753 /* Project object */;
}<|MERGE_RESOLUTION|>--- conflicted
+++ resolved
@@ -645,12 +645,8 @@
 		799396601D48B7BF00086753 /* Debug */ = {
 			isa = XCBuildConfiguration;
 			buildSettings = {
-<<<<<<< HEAD
-				BUNDLE_VERSION_STRING = 0.20.1;
+                BUNDLE_VERSION_STRING = 0.21.0;
 				CLANG_WARN_BLOCK_CAPTURE_AUTORELEASING = YES;
-=======
-				BUNDLE_VERSION_STRING = 0.21.0;
->>>>>>> 435ed37d
 				CLANG_WARN_BOOL_CONVERSION = YES;
 				CLANG_WARN_COMMA = YES;
 				CLANG_WARN_CONSTANT_CONVERSION = YES;
@@ -687,12 +683,8 @@
 		799396611D48B7BF00086753 /* Release */ = {
 			isa = XCBuildConfiguration;
 			buildSettings = {
-<<<<<<< HEAD
-				BUNDLE_VERSION_STRING = 0.20.1;
+                BUNDLE_VERSION_STRING = 0.21.0;
 				CLANG_WARN_BLOCK_CAPTURE_AUTORELEASING = YES;
-=======
-				BUNDLE_VERSION_STRING = 0.21.0;
->>>>>>> 435ed37d
 				CLANG_WARN_BOOL_CONVERSION = YES;
 				CLANG_WARN_COMMA = YES;
 				CLANG_WARN_CONSTANT_CONVERSION = YES;
